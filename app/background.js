/* @flow */

import _ from 'lodash';
import menus from './js/menus';
import settings from './js/settings';
import storageLocal from './js/storageLocal';
import tabmanager from './js/tabmanager';
import updater from './js/updater';

// Declare this global namespace so it can be used from popup.js
// @see startup();
const TW = window.TW = {};

/**
 * @todo: refactor into "get the ones to close" and "close 'em" So it can be tested.
 */
const checkToClose = function(cutOff: ?number) {
  try {
    cutOff = cutOff || new Date().getTime() - ((settings.get('stayOpen'): any): number);
    const minTabs = ((settings.get('minTabs'): any): number);

    // Tabs which have been locked via the checkbox.
    const lockedIds = ((settings.get('lockedIds'): any): Array<number>);
    const toCut = tabmanager.getOlderThen(cutOff);

    if (!settings.get('paused')) {

      // Update the selected one to make sure it doesn't get closed.
      chrome.tabs.query({active: true}, tabmanager.updateLastAccessed);

      chrome.windows.getAll({populate: true}, function(windows) {
        let tabs = []; // Array of tabs, populated for each window.
        windows.forEach(myWindow => {
          tabs = myWindow.tabs;
          if (tabs == null) return;

          // Filter out the pinned tabs
          tabs = tabs.filter(tab => tab.pinned === false);
          let tabsToCut = tabs.filter(t => t.id == null || toCut.indexOf(t.id) !== -1);
          if ((tabs.length - minTabs) <= 0) {
            // We have less than minTab tabs, abort.
            // Also, let's reset the last accessed time of our current tabs so they
            // don't get closed when we add a new one.
            for (let i = 0; i < tabs.length; i++) {
              const tabId = tabs[i].id;
              if (tabId != null) tabmanager.updateLastAccessed(tabId);
            }
            return;
          }

          // If cutting will reduce us below 5 tabs, only remove the first N to get to 5.
          tabsToCut = tabsToCut.splice(0, tabs.length - minTabs);

          if (tabsToCut.length === 0) {
            return;
          }

          for (let i = 0; i < tabsToCut.length; i++) {
            const tabId = tabsToCut[i].id;
            if (tabId == null) continue;

            if (lockedIds.indexOf(tabId) !== -1) {
              // Update its time so it gets checked less frequently.
              // Would also be smart to just never add it.
              // @todo: fix that.
              tabmanager.updateLastAccessed(tabId);
              continue;
            }
            closeTab(tabsToCut[i]);
          }
        });
      });
    }
  } finally {
    scheduleCheckToClose();
  }
<<<<<<< HEAD

  // Update the selected one to make sure it doesn't get closed.
  chrome.tabs.query({active: true, lastFocusedWindow: true}, tabmanager.updateLastAccessed);

  if (settings.get('filterAudio') === true) {
    chrome.tabs.query({audible: true}, tabmanager.updateLastAccessed);
  }

  chrome.windows.getAll({populate:true}, function(windows) {
    let tabs = []; // Array of tabs, populated for each window.
    windows.forEach(myWindow => {
      tabs = myWindow.tabs;
      if (tabs == null) return;

      // Filter out the pinned tabs
      tabs = tabs.filter(tab => tab.pinned === false);
      let tabsToCut = tabs.filter(t => t.id == null || toCut.indexOf(t.id) !== -1);
      if ((tabs.length - minTabs) <= 0) {
        // We have less than minTab tabs, abort.
        // Also, let's reset the last accessed time of our current tabs so they
        // don't get closed when we add a new one.
        for (i = 0; i < tabs.length; i++) {
          const tabId = tabs[i].id;
          if (tabId != null && myWindow.focused) tabmanager.updateLastAccessed(tabId);
        }
        return;
      }

      // If cutting will reduce us below 5 tabs, only remove the first N to get to 5.
      tabsToCut = tabsToCut.splice(0, tabs.length - minTabs);

      if (tabsToCut.length === 0) {
        return;
      }

      for (i = 0; i < tabsToCut.length; i++) {
        const tabId = tabsToCut[i].id;
        if (tabId == null) continue;

        if (lockedIds.indexOf(tabId) !== -1) {
          // Update its time so it gets checked less frequently.
          // Would also be smart to just never add it.
          // @todo: fix that.
          tabmanager.updateLastAccessed(tabId);
          continue;
        }
        closeTab(tabsToCut[i]);
      }
    });
  });
=======
>>>>>>> 10c9548b
};

let checkToCloseTimeout: ?number;
function scheduleCheckToClose() {
  if (checkToCloseTimeout != null) window.clearTimeout(checkToCloseTimeout);
  checkToCloseTimeout = window.setTimeout(checkToClose, settings.get('checkInterval'));
}

const closeTab = function(tab) {
  if (true === tab.pinned) {
    return;
  }

  if (tab.url != null && tabmanager.isWhitelisted(tab.url)) {
    return;
  }

  tabmanager.closedTabs.wrangleTabs([tab]);
};

const onNewTab = function(tab) {
  // Check if it exists in corral already. The 2nd argument is an array of filters, we add one
  // filter which checks for an exact URL match. If we match, throw the old entry away.
  if (tab.url != null) {
    tabmanager.searchTabs(function(tabs) {
      if (tabs.length) {
        tabs.forEach(t => {
          if (t.id == null) return;
          tabmanager.closedTabs.removeTab(t.id);
        });
      }
    }, [tabmanager.filters.exactUrl(tab.url)]);
  }

  // Add the new one;
  if (tab.id != null) tabmanager.updateLastAccessed(tab.id);
};

const startup = function() {
  settings.init();
  storageLocal.init();
  updater.run();
  tabmanager.closedTabs.init();

  TW.settings = settings;
  TW.storageLocal = storageLocal;
  TW.updater = updater;
  TW.tabmanager = tabmanager;

  if (settings.get('purgeClosedTabs') !== false) {
    tabmanager.closedTabs.clear();
  }
  settings.set('lockedIds', []);

  const debouncedUpdateLastAccessed = _.debounce(
    tabmanager.updateLastAccessed.bind(tabmanager),
    1000
  );
  // Move this to a function somehwere so we can restart the process.
  chrome.tabs.query({
    windowType: 'normal',
  }, tabmanager.initTabs);
  chrome.tabs.onCreated.addListener(onNewTab);
  chrome.tabs.onRemoved.addListener(tabmanager.removeTab);
  chrome.tabs.onReplaced.addListener(tabmanager.replaceTab);
  chrome.tabs.onUpdated.addListener(tabmanager.updateLastAccessed);
  chrome.tabs.onActivated.addListener(function(tabInfo) {
    menus.updateContextMenus(tabInfo['tabId']);

    if (settings.get('debounceOnActivated')) {
      debouncedUpdateLastAccessed(tabInfo['tabId']);
    } else {
      tabmanager.updateLastAccessed(tabInfo['tabId']);
    }
  });
  scheduleCheckToClose();

  // Create the "lock tab" context menu:
  menus.createContextMenus();

  chrome.commands.onCommand.addListener(command => {
    switch (command) {
    case 'wrangle-current-tab':
      chrome.tabs.query({active: true, currentWindow: true}, tabs => {
        tabmanager.closedTabs.wrangleTabs(tabs);
      });
      break;
    default:
      break;
    }
  });
};

startup();<|MERGE_RESOLUTION|>--- conflicted
+++ resolved
@@ -26,8 +26,12 @@
     if (!settings.get('paused')) {
 
       // Update the selected one to make sure it doesn't get closed.
-      chrome.tabs.query({active: true}, tabmanager.updateLastAccessed);
+      chrome.tabs.query({active: true, lastFocusedWindow: true}, tabmanager.updateLastAccessed);
 
+      if (settings.get('filterAudio') === true) {
+        chrome.tabs.query({audible: true}, tabmanager.updateLastAccessed);
+      }
+	  
       chrome.windows.getAll({populate: true}, function(windows) {
         let tabs = []; // Array of tabs, populated for each window.
         windows.forEach(myWindow => {
@@ -43,7 +47,7 @@
             // don't get closed when we add a new one.
             for (let i = 0; i < tabs.length; i++) {
               const tabId = tabs[i].id;
-              if (tabId != null) tabmanager.updateLastAccessed(tabId);
+              if (tabId != null && myWindow.focused) tabmanager.updateLastAccessed(tabId);
             }
             return;
           }
@@ -74,59 +78,6 @@
   } finally {
     scheduleCheckToClose();
   }
-<<<<<<< HEAD
-
-  // Update the selected one to make sure it doesn't get closed.
-  chrome.tabs.query({active: true, lastFocusedWindow: true}, tabmanager.updateLastAccessed);
-
-  if (settings.get('filterAudio') === true) {
-    chrome.tabs.query({audible: true}, tabmanager.updateLastAccessed);
-  }
-
-  chrome.windows.getAll({populate:true}, function(windows) {
-    let tabs = []; // Array of tabs, populated for each window.
-    windows.forEach(myWindow => {
-      tabs = myWindow.tabs;
-      if (tabs == null) return;
-
-      // Filter out the pinned tabs
-      tabs = tabs.filter(tab => tab.pinned === false);
-      let tabsToCut = tabs.filter(t => t.id == null || toCut.indexOf(t.id) !== -1);
-      if ((tabs.length - minTabs) <= 0) {
-        // We have less than minTab tabs, abort.
-        // Also, let's reset the last accessed time of our current tabs so they
-        // don't get closed when we add a new one.
-        for (i = 0; i < tabs.length; i++) {
-          const tabId = tabs[i].id;
-          if (tabId != null && myWindow.focused) tabmanager.updateLastAccessed(tabId);
-        }
-        return;
-      }
-
-      // If cutting will reduce us below 5 tabs, only remove the first N to get to 5.
-      tabsToCut = tabsToCut.splice(0, tabs.length - minTabs);
-
-      if (tabsToCut.length === 0) {
-        return;
-      }
-
-      for (i = 0; i < tabsToCut.length; i++) {
-        const tabId = tabsToCut[i].id;
-        if (tabId == null) continue;
-
-        if (lockedIds.indexOf(tabId) !== -1) {
-          // Update its time so it gets checked less frequently.
-          // Would also be smart to just never add it.
-          // @todo: fix that.
-          tabmanager.updateLastAccessed(tabId);
-          continue;
-        }
-        closeTab(tabsToCut[i]);
-      }
-    });
-  });
-=======
->>>>>>> 10c9548b
 };
 
 let checkToCloseTimeout: ?number;
